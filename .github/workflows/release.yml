name: Publish to PyPI

on:
  release:
    types: [published]
<<<<<<< HEAD

=======
  workflow_dispatch:
>>>>>>> 0424ecd6
jobs:
  deploy:

    runs-on: ubuntu-latest

    steps:
    - uses: actions/checkout@v3
    - name: Set up Python
      uses: actions/setup-python@v3
      with:
        python-version: '3.x'
    - name: Install dependencies
      run: |
        python -m pip install --upgrade pip
        pip install build
    - name: Build package
      run: python -m build
    - name: Publish package
      uses: pypa/gh-action-pypi-publish@717ba43cfbb0387f6ce311b169a825772f54d295
      with:
        user: __token__
        password: ${{ secrets.PYPI_TOKEN }}<|MERGE_RESOLUTION|>--- conflicted
+++ resolved
@@ -3,11 +3,7 @@
 on:
   release:
     types: [published]
-<<<<<<< HEAD
-
-=======
   workflow_dispatch:
->>>>>>> 0424ecd6
 jobs:
   deploy:
 
