<div align="center">

# PicImageSearch

✨ 聚合识图引擎 用于以图搜源 ✨ Reverse Image Search Aggregator ✨

</div>

<p align="center">
  <a href="https://raw.githubusercontent.com/kitUIN/PicImageSearch/master/LICENSE">
    <img src="https://img.shields.io/github/license/kitUIN/PicImageSearch" alt="license">
  </a>
  <a href="https://pypi.python.org/pypi/PicImageSearch">
    <img src="https://img.shields.io/pypi/v/PicImageSearch" alt="pypi">
  </a>
  <img src="https://img.shields.io/badge/python-3.8+-blue" alt="python">
  <a href="https://github.com/kitUIN/PicImageSearch/releases">
    <img src="https://img.shields.io/github/v/release/kitUIN/PicImageSearch" alt="release">
  </a>
  <a href="https://github.com/kitUIN/PicImageSearch/issues">
    <img src="https://img.shields.io/github/issues/kitUIN/PicImageSearch" alt="release">
  </a>
 </p>
<p align="center">
  <a href="https://pic-image-search.kituin.fun/">📖文档 / Documentation</a>
  ·
  <a href="https://github.com/kitUIN/PicImageSearch/issues/new">🐛提交建议 / Submit Suggestions</a>
</p>

## 简要说明 / Usage

详细见[文档](https://pic-image-search.kituin.fun/) 或者[`demo`](https://github.com/kitUIN/PicImageSearch/tree/main/demo)
\
`同步`请使用`from PicImageSearch.sync import ...`导入\
`异步`请使用`from PicImageSearch import Network,...`导入\
**推荐使用异步**

For details, see the [Documentation](https://pic-image-search.kituin.fun/) or the
[`demo`](https://github.com/kitUIN/PicImageSearch/tree/main/demo). \
For synchronous usage, import with `from PicImageSearch.sync import ...`. \
For asynchronous usage, import with `from PicImageSearch import Network,...`. \
**Asynchronous usage is recommended.**

### 安装 / Installation

<<<<<<< HEAD
- 此包需要 Python 3.7 或更新版本。
- `pip install PicImageSearch` 或者
- `pip install PicImageSearch -i https://pypi.tuna.tsinghua.edu.cn/simple`

<!-- Separation -->

- This package requires Python 3.8 or later.
- `pip install PicImageSearch` or
=======
- 此包需要 Python 3.8 或更新版本。
- `pip install PicImageSearch`
- 或者
>>>>>>> aeab8b72
- `pip install PicImageSearch -i https://pypi.tuna.tsinghua.edu.cn/simple`

## Star History

[![Star History](https://starchart.cc/kitUIN/PicImageSearch.svg)](https://starchart.cc/kitUIN/PicImageSearch)<|MERGE_RESOLUTION|>--- conflicted
+++ resolved
@@ -43,8 +43,7 @@
 
 ### 安装 / Installation
 
-<<<<<<< HEAD
-- 此包需要 Python 3.7 或更新版本。
+- 此包需要 Python 3.8 或更新版本。
 - `pip install PicImageSearch` 或者
 - `pip install PicImageSearch -i https://pypi.tuna.tsinghua.edu.cn/simple`
 
@@ -52,11 +51,6 @@
 
 - This package requires Python 3.8 or later.
 - `pip install PicImageSearch` or
-=======
-- 此包需要 Python 3.8 或更新版本。
-- `pip install PicImageSearch`
-- 或者
->>>>>>> aeab8b72
 - `pip install PicImageSearch -i https://pypi.tuna.tsinghua.edu.cn/simple`
 
 ## Star History
